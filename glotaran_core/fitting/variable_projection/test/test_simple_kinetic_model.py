from unittest import TestCase
from glotaran_core.fitting.variable_projection import (
    SeperableModel,
)
from lmfit import Parameters
import numpy as np


class TestSimpleKinetic(TestCase):

    def assertEpsilon(self, number, value, epsilon):
        self.assertTrue(abs(number - value) < epsilon)

    def test_one_compartment_decay(self):

        class OneComparmentDecay(SeperableModel):

            def c_matrix(self, parameter, *times, **kwargs):
                kinpar = np.asarray([parameter["p0"]])
                c = np.exp(np.outer(np.asarray(times), -kinpar))
                return c

            def e_matrix(self):
                # E Matrix => channels X compartments
                E = np.empty((1, 1), dtype=np.float64, order="F")

                E[0, 0] = 1

                return E

        model = OneComparmentDecay()
        times = np.asarray(np.arange(0, 1500, 1.5))

        params = [101e-4]

        real_params = Parameters()
        for i in range(len(params)):
            real_params.add("p{}".format(i), params[i])
        data = model.eval(real_params, times)

        initial_parameter = Parameters()
        initial_parameter.add("p0", 100e-5)

        result = model.fit(initial_parameter, *times, **{"data": data})
        for i in range(len(params)):
            self.assertEpsilon(params[i],
                               result.params["p{}".format(i)].value, 1e-6)

    def test_two_compartment_decay(self):

        class TwoComparmentDecay(SeperableModel):

            def c_matrix(self, parameter, *times, **kwargs):
                kinpar = np.asarray([parameter["p0"], parameter["p1"]])
                c = np.exp(np.outer(np.asarray(times), -kinpar))
                return c

            def e_matrix(self):
                # E Matrix => channels X compartments
                E = np.empty((1, 2), dtype=np.float64, order="F")

                E[0, 0] = 1
                E[0, 1] = 2
                return E

        model = TwoComparmentDecay()
        times = np.asarray(np.arange(0, 1500, 1.5))

        params = [101e-4, 202e-5]

        real_params = Parameters()
        for i in range(len(params)):
            real_params.add("p{}".format(i), params[i])

        data = model.eval(real_params.valuesdict(), *times)

        initial_parameter = Parameters()
        initial_parameter.add("p0", 100e-5)
        initial_parameter.add("p1", 200e-6)

        result = model.fit(initial_parameter, *times, **{"data": data})
        for i in range(len(params)):
            self.assertEpsilon(params[i],
                               result.params["p{}".format(i)].value,
                               1e-6)

    def test_multi_compartment_multi_channel_decay(self):

        class MultiChannelMultiCompartmentDecay(SeperableModel):

            def c_matrix(self, parameter, *times, **kwargs):
                kinpar = np.asarray([parameter["p{}".format(i)] for i in
                                     range(len((parameter)))])
                c = np.exp(np.outer(np.asarray(times), -kinpar))
                return c

            def e_matrix(self):
                wavenum = np.asarray(np.arange(12820, 15120, 4.6))
                location = np.asarray(
                    [14705, 13513, 14492, 14388, 14184, 13986])
                delta = np.asarray([400, 1000, 300, 200, 350, 330])
                amp = np.asarray([1, 0.2, 1, 1, 1, 1])

                E = np.empty((wavenum.size, location.size), dtype=np.float64,
                             order="F")

                for i in range(location.size):
                    E[:, i] = amp[i] * np.exp(
                        -np.log(2) * np.square(
                            2 * (wavenum - location[i])/delta[i]
                        )
                    )

                return E

        model = MultiChannelMultiCompartmentDecay()
        times = np.asarray(np.arange(0, 1500, 1.5))

        rparams = [.006667, .006667, 0.00333, 0.00035, 0.0303, 0.000909]

        real_params = Parameters()
        for i in range(len(rparams)):
            real_params.add("p{}".format(i), rparams[i])

        data = model.eval(real_params.valuesdict(), *times)

        params = [.005, 0.003, 0.00022, 0.0300, 0.000888]
        initial_parameter = Parameters()
        for i in range(len(params)):
            initial_parameter.add("p{}".format(i), params[i])

        result = model.fit(initial_parameter, *times, **{"data": data})
        print(result.params)
<<<<<<< HEAD
        for i in range(len(params)):
            self.assertEpsilon(rparams[i],
                               result.params["p{}".format(i)].value)
        for i in range(len(params)):
            self.assertEpsilon(rparams[i],
                               result.params["p{}".format(i)].value)
=======
        wanted_params = [.006667, 0.00333, 0.00035, 0.0303, 0.000909]
        for i in range(len(wanted_params)):
            self.assertEpsilon(wanted_params[i],
                               result.params["p{}".format(i)].value,
                               1e-6)
>>>>>>> bc3690e8
<|MERGE_RESOLUTION|>--- conflicted
+++ resolved
@@ -130,18 +130,9 @@
             initial_parameter.add("p{}".format(i), params[i])
 
         result = model.fit(initial_parameter, *times, **{"data": data})
-        print(result.params)
-<<<<<<< HEAD
-        for i in range(len(params)):
-            self.assertEpsilon(rparams[i],
-                               result.params["p{}".format(i)].value)
-        for i in range(len(params)):
-            self.assertEpsilon(rparams[i],
-                               result.params["p{}".format(i)].value)
-=======
+
         wanted_params = [.006667, 0.00333, 0.00035, 0.0303, 0.000909]
         for i in range(len(wanted_params)):
             self.assertEpsilon(wanted_params[i],
                                result.params["p{}".format(i)].value,
-                               1e-6)
->>>>>>> bc3690e8
+                               1e-6)