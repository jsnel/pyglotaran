--- conflicted
+++ resolved
@@ -483,17 +483,10 @@
         # as an alternative to the more elegant xarray built-in which is limited to 32 datasets
         # aligned_group_labels = aligned_groups.str.join(dim="dataset").data
         aligned_group_labels = np.asarray(
-<<<<<<< HEAD
-            [
-                "".join(v[0] for v in sub_arr.to_numpy())
-                for _, sub_arr in aligned_groups.groupby("global")
-            ]
-=======
             tuple(
                 "".join(sub_arr.to_numpy().flatten())
                 for _, sub_arr in aligned_groups.groupby("global", squeeze=False)
             )
->>>>>>> 06d4c981
         )
 
         group_definitions: dict[str, list[str]] = {}
