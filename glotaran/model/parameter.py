--- conflicted
+++ resolved
@@ -58,11 +58,7 @@
         if not isinstance(val, (int, float)):
                 try:
                     val = float(val)
-<<<<<<< HEAD
-                except ValueError:
-=======
                 except Exception:
->>>>>>> 95422925
                     raise Exception("Parameter Error: value must be numeric:"
                                     "{} Type: {}".format(val, type(val)))
 
